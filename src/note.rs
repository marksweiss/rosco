--- conflicted
+++ resolved
@@ -1,20 +1,16 @@
 use std::hash::{Hash, Hasher};
 
 use derive_builder::Builder;
-use float_eq::float_eq;
 
-use crate::constants::{FLOAT_EQ_TOLERANCE, NO_TRACK};
+use crate::constants::NO_TRACK;
 use crate::envelope::{Envelope, EnvelopePair};
+use crate::float_utils::float_eq;
 
 pub(crate) static INIT_START_TIME: f32 = 0.0;
 pub(crate) static DEFAULT_VOLUME: f32 = 1.0;
 
-<<<<<<< HEAD
 #[allow(dead_code)]
 #[derive(Builder, Clone, Copy, Debug)]
-=======
-#[derive(Builder, Clone, Copy, Debug, PartialEq)]
->>>>>>> 220ecb08
 pub(crate) struct Note {
     pub(crate) frequency: f32,
     pub(crate) duration_ms: f32,
@@ -37,6 +33,17 @@
     pub(crate) track_num: i16,
 }
 
+impl PartialEq for Note {
+    fn eq(&self, other: &Self) -> bool {
+        float_eq(self.frequency, other.frequency) &&
+        float_eq(self.duration_ms, other.duration_ms) &&
+        float_eq(self.volume, other.volume) &&
+        float_eq(self.start_time_ms, other.start_time_ms) &&
+        float_eq(self.end_time_ms, other.end_time_ms) &&
+        self.track_num == other.track_num &&
+        self.envelope == other.envelope
+    }
+}
 impl Eq for Note {}
 
 impl Hash for Note {
@@ -47,17 +54,6 @@
         self.start_time_ms.to_bits().hash(state);
         self.end_time_ms.to_bits().hash(state);
         self.track_num.hash(state);
-    }
-}
-
-impl PartialEq for Note {
-    fn eq(&self, other: &Self) -> bool {
-        float_eq!(self.frequency, other.frequency, rmax <= FLOAT_EQ_TOLERANCE) &&
-            float_eq!(self.duration_ms, other.duration_ms, rmax <= FLOAT_EQ_TOLERANCE) &&
-            float_eq!(self.volume, other.volume, rmax <= FLOAT_EQ_TOLERANCE) &&
-            float_eq!(self.start_time_ms, other.end_time_ms, rmax <= FLOAT_EQ_TOLERANCE) &&
-            float_eq!(self.end_time_ms, other.end_time_ms, rmax <= FLOAT_EQ_TOLERANCE) &&
-            self.track_num == other.track_num
     }
 }
 
@@ -180,11 +176,8 @@
             .frequency(440.0)
             .duration_ms(1000.0)
             .volume(1.0)
-<<<<<<< HEAD
             .default_envelope()
             .no_track()
-=======
->>>>>>> 220ecb08
             .clone()
     }
 }